--- conflicted
+++ resolved
@@ -8,13 +8,8 @@
 int main() {
     Context context;
 
-<<<<<<< HEAD
-    size_t k = 4;
-    std::vector<real_t> bData{1.0f, 2.0f, 3.0f,
-=======
     size_t k = 8;
     std::vector<float> bData{1.0f, 2.0f, 3.0f,
->>>>>>> 7394937b
                              6.0f, 7.0f, 8.0f,
                              6.0f, 7.0f, 8.0f,
                              6.0f, 7.0f, 8.0f,
@@ -22,32 +17,22 @@
                              6.0f, 7.0f, 8.0f,
                              6.0f, 7.0f, 8.0f,
                              6.0f, 7.0f, 8.0f,};
-<<<<<<< HEAD
+
     DeviceMatrix<real_t> B(context, k, bData, MatrixStorageMode::rowMajor);
     SvdFactoriser<real_t> svdEngine(context, B, true, false);
-    std::cout << "S = " << svdEngine.singularValues();
-=======
-    DeviceMatrix<float> B(&context, k, bData, MatrixStorageMode::rowMajor);
-    SvdFactoriser<float> svdEngine(&context, B, true, false);
->>>>>>> 7394937b
     svdEngine.factorise();
 
     /* ~~~ print results ~~~ */
     std::cout << "B = " << B;
     std::cout << "S = " << svdEngine.singularValues();
     std::cout << "V' = " << svdEngine.rightSingularVectors();
-<<<<<<< HEAD
-    std::cout << "U = " << svdEngine.leftSingularVectors();
-    std::cout << "B = " << B;
+    auto U = svdEngine.leftSingularVectors();
+    if (U) std::cout << "U = " << U.value();
 
     std::vector<real_t> bVals = {1., 2., 3.};
     DeviceVector<real_t> b(context, bVals);
     real_t scalar = 2.;
     b *= scalar;
     std::cout << "b = " << b;
-=======
-    auto U = svdEngine.leftSingularVectors();
-    if (U) std::cout << "U = " << U.value();
->>>>>>> 7394937b
     return 0;
 }