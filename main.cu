--- conflicted
+++ resolved
@@ -8,7 +8,6 @@
 
 
 int main() {
-<<<<<<< HEAD
     size_t m = 3;
     size_t n = 4;
     std::vector<real_t> mat1{1, 1, 1,
@@ -22,37 +21,22 @@
     DTensor<real_t> mats(m, n, 2);
     DTensor<real_t> mats1(mats, 2, 0, 0);
     DTensor<real_t> mats2(mats, 2, 1, 1);
-    mats1.upload(mat1);
-    mats2.upload(mat2);
-//    std::cout << mats << "\n";
+    mats1.upload(mat1, rowMajor);
+    mats2.upload(mat2, rowMajor);
+    std::cout << mats << "\n";
 
     std::vector<real_t> vec1{1, 3.4, -2.1, 0};
     std::vector<real_t> vec2{2.2, -3.3, 11.0, 0};
     DTensor<real_t> vecs(m+1, 1, 2);
     DTensor<real_t> vecs1(vecs, 2, 0, 0);
     DTensor<real_t> vecs2(vecs, 2, 1, 1);
-    vecs1.upload(vec1);
-    vecs2.upload(vec2);
-//    std::cout << vecs << "\n";
+    vecs1.upload(vec1, rowMajor);
+    vecs2.upload(vec2, rowMajor);
+    std::cout << vecs << "\n";
 
     Nullspace N(mats);
     N.nullspace().project(vecs);
     std::cout << vecs << "\n";
-=======
-    size_t m = 4;
-    size_t n = 3;
-    size_t k = 2;
-    std::vector<real_t> data{1, 2, 3,
-                             4, 5, 6,
-                             7, 8, 9,
-                             10, 11, 12,
-                             13, 14, 15,
-                             16, 17, 18,
-                             19, 20, 21,
-                             22, 23, 24};
-    DTensor<real_t> A(data, m, n, k, rowMajor);
-    std::cout << A << "\n";
->>>>>>> a238ed3a
 
     return 0;
 }