#include <vector>
#include <iostream>
#include <cublas_v2.h>
#include "include/device_vector.cuh"

#define real_t float


int main() {
    Context context;

    size_t k = 8;
    std::vector<double> bData{1.0f, 2.0f, 3.0f,
                             6.0f, 7.0f, 8.0f,
                             6.0f, 7.0f, 8.0f,
                             6.0f, 7.0f, 8.0f,
                             6.0f, 7.0f, 8.0f,
                             6.0f, 7.0f, 8.0f,
                             6.0f, 7.0f, 8.0f,
                             6.0f, 7.0f, 8.0f,};
<<<<<<< HEAD

    DeviceMatrix<real_t> B(context, k, bData, MatrixStorageMode::rowMajor);
    SvdFactoriser<real_t> svdEngine(context, B, true, false);
    svdEngine.factorise();
=======
    DeviceMatrix<double> B(&context, k, bData, MatrixStorageMode::rowMajor);
    SvdFactoriser<double> svdEngine(&context, B, true, false);
    std::cout << "status = " << svdEngine.factorise() << std::endl;
>>>>>>> 4990b82d

    /* ~~~ print results ~~~ */
    std::cout << "B = " << B;
    std::cout << "S = " << svdEngine.singularValues();
    std::cout << "V' = " << svdEngine.rightSingularVectors();
    auto U = svdEngine.leftSingularVectors();
    if (U) std::cout << "U = " << U.value();

<<<<<<< HEAD
    // Get the last row of V (not the most efficient way)
    // TODO use cublas<t>Copy to copy a single row
    auto Vt = svdEngine.rightSingularVectors();
    auto V = Vt.tr();
    DeviceMatrix<float> VLastCol(V, 2, 2);
    std::cout << VLastCol;

=======
>>>>>>> 4990b82d
    return 0;
}<|MERGE_RESOLUTION|>--- conflicted
+++ resolved
@@ -3,14 +3,14 @@
 #include <cublas_v2.h>
 #include "include/device_vector.cuh"
 
-#define real_t float
+#define real_t double
 
 
 int main() {
     Context context;
 
     size_t k = 8;
-    std::vector<double> bData{1.0f, 2.0f, 3.0f,
+    std::vector<real_t> bData{1.0f, 2.0f, 3.0f,
                              6.0f, 7.0f, 8.0f,
                              6.0f, 7.0f, 8.0f,
                              6.0f, 7.0f, 8.0f,
@@ -18,16 +18,9 @@
                              6.0f, 7.0f, 8.0f,
                              6.0f, 7.0f, 8.0f,
                              6.0f, 7.0f, 8.0f,};
-<<<<<<< HEAD
-
     DeviceMatrix<real_t> B(context, k, bData, MatrixStorageMode::rowMajor);
     SvdFactoriser<real_t> svdEngine(context, B, true, false);
-    svdEngine.factorise();
-=======
-    DeviceMatrix<double> B(&context, k, bData, MatrixStorageMode::rowMajor);
-    SvdFactoriser<double> svdEngine(&context, B, true, false);
     std::cout << "status = " << svdEngine.factorise() << std::endl;
->>>>>>> 4990b82d
 
     /* ~~~ print results ~~~ */
     std::cout << "B = " << B;
@@ -36,15 +29,5 @@
     auto U = svdEngine.leftSingularVectors();
     if (U) std::cout << "U = " << U.value();
 
-<<<<<<< HEAD
-    // Get the last row of V (not the most efficient way)
-    // TODO use cublas<t>Copy to copy a single row
-    auto Vt = svdEngine.rightSingularVectors();
-    auto V = Vt.tr();
-    DeviceMatrix<float> VLastCol(V, 2, 2);
-    std::cout << VLastCol;
-
-=======
->>>>>>> 4990b82d
     return 0;
 }