#include <vector>
#include <iostream>
#include <cublas_v2.h>
#include "include/tensor.cuh"
#include <memory>

#define real_t double


int main() {
<<<<<<< HEAD
    std::vector<real_t> aData{1, 2, 3, 4, 5, 6, 1, 1, 1, 2, 2, 2, 0, 0, 0, 0, 0, 1};
    DTensor<real_t> A(aData, 3, 2, 3);
    Svd<real_t> svd(A, true);
    svd.factorise();
    DTensor<real_t> S = svd.singularValues();
    std::cout << S;
//    std::cout << svd.leftSingularVectors().value();
=======
    std::vector<real_t> aData{10.0, -2.0, -3.0,
                              7.0, 20.0, -1.0,
                              1.89, 60.0, -1.6,
                              -4.5, 20.0, -1.1};
    DTensor<real_t> A(aData, 3, 2, 2);
    DTensor<real_t> At = A.tr();
    std::cout << A;
    std::cout << At;
>>>>>>> 62105089
    return 0;
}<|MERGE_RESOLUTION|>--- conflicted
+++ resolved
@@ -8,15 +8,6 @@
 
 
 int main() {
-<<<<<<< HEAD
-    std::vector<real_t> aData{1, 2, 3, 4, 5, 6, 1, 1, 1, 2, 2, 2, 0, 0, 0, 0, 0, 1};
-    DTensor<real_t> A(aData, 3, 2, 3);
-    Svd<real_t> svd(A, true);
-    svd.factorise();
-    DTensor<real_t> S = svd.singularValues();
-    std::cout << S;
-//    std::cout << svd.leftSingularVectors().value();
-=======
     std::vector<real_t> aData{10.0, -2.0, -3.0,
                               7.0, 20.0, -1.0,
                               1.89, 60.0, -1.6,
@@ -25,6 +16,6 @@
     DTensor<real_t> At = A.tr();
     std::cout << A;
     std::cout << At;
->>>>>>> 62105089
+
     return 0;
 }