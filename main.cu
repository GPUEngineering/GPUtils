--- conflicted
+++ resolved
@@ -2,6 +2,7 @@
 #include <iostream>
 #include <cublas_v2.h>
 #include "include/device_vector.cuh"
+
 #define real_t float
 
 
@@ -29,29 +30,12 @@
     auto U = svdEngine.leftSingularVectors();
     if (U) std::cout << "U = " << U.value();
 
-<<<<<<< HEAD
-    std::vector<real_t> bVals = {1., 2., 3.};
-    DeviceVector<real_t> b(context, bVals);
-    real_t scalar = 2.;
-    b *= scalar;
-    std::cout << "b = " << b;
-=======
+    // Get the last row of V (not the most efficient way)
+    // TODO use cublas<t>Copy to copy a single row
+    auto Vt = svdEngine.rightSingularVectors();
+    auto V = Vt.tr();
+    DeviceMatrix<float> VLastCol(V, 2, 2);
+    std::cout << VLastCol;
 
-    std::vector<float> xData{1.0f, 2.0f, 3.0f,
-                             4.0f, 5.0f, 6.0f,
-                             6.0f, 7.0f, 8.0f,
-                             9.0f, 10.f, 11.f};
-    DeviceMatrix<float> X(&context, 4, xData, rowMajor);
-    std::cout << X;
-    DeviceMatrix<float> Xt = X.tr();
-    std::cout << Xt;
-
-    DeviceMatrix<float> F(Xt, 2, 3);
-    std::cout << F;
-
-    DeviceMatrix<float> Ft = F.tr();
-    std::cout << Ft;
-
->>>>>>> a3855b03
     return 0;
 }