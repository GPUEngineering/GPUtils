--- conflicted
+++ resolved
@@ -10,15 +10,10 @@
 # ----
 enable_testing()
 add_executable(device_test)
-<<<<<<< HEAD
+
 target_sources(device_test  # add files
         PRIVATE
         testTensor.cu
-=======
-target_sources(device_test
-    PRIVATE
-    testGputils.cu
->>>>>>> e73175b5
 )
 target_link_libraries(device_test
     PRIVATE
