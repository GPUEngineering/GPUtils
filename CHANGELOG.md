--- conflicted
+++ resolved
@@ -4,6 +4,22 @@
 
 The format is based on [Keep a Changelog](https://keepachangelog.com/en/1.1.0/),
 and this project adheres to [Semantic Versioning](https://semver.org/spec/v2.0.0.html).
+
+<!-- ---------------------
+      v1.4.0
+     --------------------- -->
+## v1.4.0 - 22-11-2024
+
+### Changed
+
+- (Breaking change) The methods `CholeskyFactoriser::factorise`, `CholeskyFactoriser::solve`, `QRFactoriser::factorise`,
+  `QRFactoriser::leastSquares`, and `QRFactoriser::getQR` are now `void` and do not
+  return a status code. Instead, a status code is returned by called `statusCode`.
+  This change leads to a reduction in data being downloaded from the GPU.
+- In `Svd` a status code (`bool`) is returned from `Svd<double>::factorise` only if the
+  `#GPUTILS_DEBUG_MODE` is defined, otherwise, the method returns always `true`.
+- New base class `IStatus` used for a universal implementation of `statusCode()`
+
 
 <!-- ---------------------
       v1.3.2
@@ -19,26 +35,7 @@
 <!-- ---------------------
       v1.3.1
      --------------------- -->
-<<<<<<< HEAD
-## v1.4.0 - 22-11-2024
-
-### Changed
-
-- (Breaking change) The methods `CholeskyFactoriser::factorise`, `CholeskyFactoriser::solve`, `QRFactoriser::factorise`,
-  `QRFactoriser::leastSquares`, and `QRFactoriser::getQR` are now `void` and do not 
-  return a status code. Instead, a status code is returned by called `statusCode`.
-  This change leads to a reduction in data being downloaded from the GPU.
-- In `Svd` a status code (`bool`) is returned from `Svd<double>::factorise` only if the 
-  `#GPUTILS_DEBUG_MODE` is defined, otherwise, the method returns always `true`.
-- New base class `IStatus` used for a universal implementation of `statusCode()`
-
-<!-- ---------------------
-      v1.3.1
-     --------------------- -->
-## v1.3.1 - 8-11-2024
-=======
 ## v1.3.1 - 7-11-2024
->>>>>>> 603fd0be
 
 ### Fixed
 
