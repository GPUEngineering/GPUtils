--- conflicted
+++ resolved
@@ -793,16 +793,8 @@
      * Ensures tensor to factorise contains exactly one matrix, and that matrix is tall.
      * @param mat matrix to be factorised
      */
-<<<<<<< HEAD
     void checkMatrix(DTensor<T> &tensor) {
-        if (tensor.numMats() != 1) {
-            throw std::invalid_argument("Only (m, n, 1) tensors are supported for now");
-        }
         if (tensor.numRows() < tensor.numCols()) {
-=======
-    void checkMatrix(DTensor<T> &tenz) {
-        if (tenz.numRows() < tenz.numCols()) {
->>>>>>> 9c6d5be5
             throw std::invalid_argument("your matrix is fat (no offence)");
         }
     };
@@ -831,24 +823,15 @@
         m_computeU = computeU;
         size_t m = mat.numRows();
         size_t n = mat.numCols();
-        size_t k = std::min(m, n);
+        size_t minMN = std::min(m, n);
         size_t nMats = mat.numMats();
         computeWorkspaceSize(m, n);
-<<<<<<< HEAD
         m_workspace = std::make_unique<DTensor<T>>(m_lwork, 1, 1);  ///< Allocates required workspace memory
-        m_Vtr = std::make_unique<DTensor<T>>(n, n, 1);
-        m_S = std::make_unique<DTensor<T>>(k, 1, 1);
-        m_info = std::make_unique<DTensor<int>>(1, 1, 1);
-        m_rank = std::make_unique<DTensor<unsigned int>>(1, 1, 1);
-        if (computeU) m_U = std::make_unique<DTensor<T>>(m, m, 1);
-=======
-        m_workspace = std::make_unique<DTensor<T>>(m_lwork, 1, 1);
         m_Vtr = std::make_unique<DTensor<T>>(n, n, nMats);
-        m_S = std::make_unique<DTensor<T>>(k, 1, nMats);
+        m_S = std::make_unique<DTensor<T>>(minMN, 1, nMats);
         m_info = std::make_unique<DTensor<int>>(1, 1, nMats);
         m_rank = std::make_unique<DTensor<unsigned int>>(1, 1, nMats);
         if (computeU) m_U = std::make_unique<DTensor<T>>(m, m, nMats);
->>>>>>> 9c6d5be5
     }
 
     /**
@@ -1094,6 +1077,17 @@
 }
 
 
+/* ================================================================================================
+ *  Nullspace (N)
+ * ================================================================================================ */
+
+/**
+ * The nullspace (N) of a matrix is computed by SVD.
+ * The user provides a tensor made of (padded) matrices.
+ * Nullspace computes, pads, and stores the nullspace matrices.
+ * Nullspace can return the padded nullspace matrices, and the padded number of rows and columns.
+ * @tparam T data type (must be float or double)
+ */
 template<typename T> requires std::floating_point<T>
 class Nullspace {
     // WIP
