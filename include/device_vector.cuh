--- conflicted
+++ resolved
@@ -511,15 +511,9 @@
      * @param n_rows
      * @param n_cols
      */
-<<<<<<< HEAD
     DeviceMatrix(Context &context, size_t n_rows, size_t n_cols) {
         m_context = &context;
-        m_num_rows = n_rows;
-=======
-    DeviceMatrix(Context *context, size_t n_rows, size_t n_cols) {
-        m_context = context;
         m_numRows = n_rows;
->>>>>>> 7394937b
         m_vec = new DeviceVector<TElement>(context, n_rows * n_cols);
     }
 
